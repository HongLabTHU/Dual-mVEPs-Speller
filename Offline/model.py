--- conflicted
+++ resolved
@@ -4,11 +4,8 @@
 import joblib
 import numpy as np
 from mne.decoding import Vectorizer
-<<<<<<< HEAD
 from mne import verbose
-=======
 from mne.preprocessing.xdawn import _XdawnTransformer
->>>>>>> ce43ab9c
 from scipy import signal
 from sklearn.base import BaseEstimator, TransformerMixin
 from sklearn.linear_model import LogisticRegression
